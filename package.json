{
  "name": "email-tracking-api",
  "version": "1.0.0",
  "description": "The API backend for the email tracking",
  "main": "src/index.ts",
  "scripts": {
    "build": "npx tsc --noEmit -p tsconfig.build.json",
    "start": "ts-node --files --transpile-only src/index.ts",
    "dev": "NODE_ENV=development nodemon --files src/index.ts",
    "test": "npm run lint && npm run test:unit",
    "add-user": "ts-node --files --transpile-only  scripts/add_user.ts",
    "lookup-icloud-ip": "ts-node --files --transpile-only scripts/lookup_icloud_ip.ts",
    "prepare": "husky install",
    "lint": "npx prettier --check .",
    "test:unit": "jest -i"
  },
  "repository": {
    "type": "git",
    "url": "git+https://github.com/cancan101/email-tracking-api.git"
  },
  "keywords": [],
  "author": "",
  "license": "ISC",
  "bugs": {
    "url": "https://github.com/cancan101/email-tracking-api/issues"
  },
  "homepage": "https://github.com/cancan101/email-tracking-api#readme",
  "dependencies": {
    "@node-oauth/express-oauth-server": "^3.0.1",
    "@node-oauth/oauth2-server": "^4.3.0",
    "@prisma/client": "^4.15.0",
    "@sendgrid/mail": "^7.7.0",
<<<<<<< HEAD
    "@sentry/node": "^7.54.0",
    "@sentry/tracing": "^7.53.0",
=======
    "@sentry/node": "^7.53.0",
    "@sentry/tracing": "^7.54.0",
>>>>>>> 18b70316
    "commander": "^10.0.1",
    "cookie-session": "^2.0.0",
    "cors": "^2.8.5",
    "dayjs": "^1.11.7",
    "dotenv": "^16.1.4",
    "envalid": "^7.3.1",
    "express": "^4.18.2",
    "express-jwt": "^8.4.1",
    "express-validator": "^7.0.1",
    "ip-cidr": "^3.1.0",
    "jsonwebtoken": "^9.0.0",
    "nocache": "^3.0.4",
    "throng": "^5.0.0",
    "ts-node": "^10.9.1"
  },
  "devDependencies": {
    "@types/cookie-session": "^2.0.44",
    "@types/cors": "^2.8.13",
    "@types/express": "^4.17.17",
    "@types/jest": "^28.1.8",
    "@types/jsbn": "^1.2.30",
    "@types/jsonwebtoken": "^9.0.2",
    "@types/node": "^20.2.5",
    "@types/supertest": "^2.0.12",
    "@types/throng": "^5.0.4",
    "husky": "^8.0.3",
    "jest": "^28.1.3",
    "jest-mock-extended": "^3.0.4",
    "lint-staged": "^13.2.2",
    "nodemon": "^2.0.22",
    "prettier": "^2.8.8",
    "prisma": "^4.15.0",
    "supertest": "^6.3.3",
    "ts-jest": "^28.0.8",
    "typescript": "^5.1.3"
  },
  "engines": {
    "node": "19.x"
  },
  "private": true,
  "lint-staged": {
    "**/*": "prettier --write --ignore-unknown"
  }
}<|MERGE_RESOLUTION|>--- conflicted
+++ resolved
@@ -30,13 +30,8 @@
     "@node-oauth/oauth2-server": "^4.3.0",
     "@prisma/client": "^4.15.0",
     "@sendgrid/mail": "^7.7.0",
-<<<<<<< HEAD
     "@sentry/node": "^7.54.0",
-    "@sentry/tracing": "^7.53.0",
-=======
-    "@sentry/node": "^7.53.0",
     "@sentry/tracing": "^7.54.0",
->>>>>>> 18b70316
     "commander": "^10.0.1",
     "cookie-session": "^2.0.0",
     "cors": "^2.8.5",
