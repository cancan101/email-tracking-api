--- conflicted
+++ resolved
@@ -30,13 +30,8 @@
     "@node-oauth/oauth2-server": "^4.3.0",
     "@prisma/client": "^4.16.1",
     "@sendgrid/mail": "^7.7.0",
-<<<<<<< HEAD
     "@sentry/node": "^7.56.0",
-    "@sentry/tracing": "^7.54.0",
-=======
-    "@sentry/node": "^7.54.0",
     "@sentry/tracing": "^7.56.0",
->>>>>>> cb1a3b48
     "commander": "^11.0.0",
     "cookie-session": "^2.0.0",
     "cors": "^2.8.5",
