--- conflicted
+++ resolved
@@ -27,13 +27,8 @@
     "@node-oauth/oauth2-server": "^4.2.0",
     "@prisma/client": "^3.15.2",
     "@sendgrid/mail": "^7.7.0",
-<<<<<<< HEAD
-    "@sentry/node": "^7.3.0",
     "@sentry/tracing": "^7.3.1",
-=======
     "@sentry/node": "^7.3.1",
-    "@sentry/tracing": "^7.3.0",
->>>>>>> fa9a3d7d
     "commander": "^9.2.0",
     "cookie-session": "^2.0.0",
     "cors": "^2.8.5",
